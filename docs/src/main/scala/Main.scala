package io.chrisdavenport.keypool


import cats.implicits._
import cats.effect._
import cats.effect.concurrent._
import scala.concurrent.duration._

object Main extends IOApp {

  def run(args: List[String]): IO[ExitCode] = {
    // for {
      // KeyPool.createFullBounded(
        KeyPool.create(
        {_: Unit => Ref[IO].of(0)},
        {(_: Unit, r: Ref[IO, Int]) => r.get.flatMap{i => IO(println(s"Shutdown with $i"))}},
        Reuse,
<<<<<<< HEAD
        1.day,
        10,
=======
        10000000000L,
        Function.const(10),
>>>>>>> 66429fd4
        10,
        _ => IO.unit
    //     kpCreate: Key => F[Rezource],
    // kpDestroy: (Key, Rezource) => F[Unit],
    // kpDefaultReuseState: Reusable,
    // idleTimeAllowedInPoolNanos: Long,
    // kpMaxPerKey: Int,
    // kpMaxTotal: Int,
    // onReaperException: Throwable => F[Unit]
      ).use{kp =>
        // Deferred[IO, Unit].flatMap{d => 
          kp.take(()).use(_ => IO.unit) >> {
            def action : IO[Unit] = kp.state.flatMap{s => IO(println(s"State $s")) >> {
              if(s._1 === 0) IO.unit
              else Timer[IO].sleep(1.second) >> action
            }}
            action
          }
        // }

        // Semaphore[IO](10).flatMap{ s=> 
        // List.fill(100)(()).parTraverse( _ =>
        //   s.withPermit(kp.take(()).use( m =>
        //     m.resource.modify(i => (i+1, i+1)).flatMap(i =>  kp.state.flatMap(state => IO(println(s"Got: $i - State: $state"))))
        //   ))
        // )} 
        // >> {
        // for {
        //   now <- Clock[IO].monotonic(NANOSECONDS)
        //   now2 <- IO(System.nanoTime)
        //   out <- IO(println(s"Now - $now, Now2 - $now2"))
        // } yield out
      // }
      }.as(ExitCode.Success)

    // val s = IO(IO(println)).flatten
    // } yield ExitCode.Success
  }

}<|MERGE_RESOLUTION|>--- conflicted
+++ resolved
@@ -15,13 +15,8 @@
         {_: Unit => Ref[IO].of(0)},
         {(_: Unit, r: Ref[IO, Int]) => r.get.flatMap{i => IO(println(s"Shutdown with $i"))}},
         Reuse,
-<<<<<<< HEAD
         1.day,
-        10,
-=======
-        10000000000L,
         Function.const(10),
->>>>>>> 66429fd4
         10,
         _ => IO.unit
     //     kpCreate: Key => F[Rezource],
