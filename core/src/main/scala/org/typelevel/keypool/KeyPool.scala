/*
 * Copyright (c) 2019 Typelevel
 *
 * Permission is hereby granted, free of charge, to any person obtaining a copy of
 * this software and associated documentation files (the "Software"), to deal in
 * the Software without restriction, including without limitation the rights to
 * use, copy, modify, merge, publish, distribute, sublicense, and/or sell copies of
 * the Software, and to permit persons to whom the Software is furnished to do so,
 * subject to the following conditions:
 *
 * The above copyright notice and this permission notice shall be included in all
 * copies or substantial portions of the Software.
 *
 * THE SOFTWARE IS PROVIDED "AS IS", WITHOUT WARRANTY OF ANY KIND, EXPRESS OR
 * IMPLIED, INCLUDING BUT NOT LIMITED TO THE WARRANTIES OF MERCHANTABILITY, FITNESS
 * FOR A PARTICULAR PURPOSE AND NONINFRINGEMENT. IN NO EVENT SHALL THE AUTHORS OR
 * COPYRIGHT HOLDERS BE LIABLE FOR ANY CLAIM, DAMAGES OR OTHER LIABILITY, WHETHER
 * IN AN ACTION OF CONTRACT, TORT OR OTHERWISE, ARISING FROM, OUT OF OR IN
 * CONNECTION WITH THE SOFTWARE OR THE USE OR OTHER DEALINGS IN THE SOFTWARE.
 */

package org.typelevel.keypool

import cats._
import cats.effect.kernel._
<<<<<<< HEAD
import cats.effect.syntax.spawn._
=======
import cats.effect.kernel.syntax.spawn._
>>>>>>> 546888e6
import cats.syntax.all._
import scala.concurrent.duration._
import org.typelevel.keypool.internal._
import org.typelevel.otel4s.{MeterProvider}

/**
 * This pools internal guarantees are that the max number of values are in the pool at any time, not
 * maximum number of operations. To do the latter application level bounds should be used.
 *
 * A background reaper thread is kept alive for the length of the key pools life.
 *
 * When resources are taken from the pool they are received as a [[Managed]]. This [[Managed]] has a
 * Ref to a [[Reusable]] which indicates whether or not the pool can reuse the resource.
 */

trait KeyPool[F[_], A, B] {

  /**
   * Take a [[Managed]] from the Pool. For the lifetime of this resource this is exclusively
   * available to this key.
   *
   * At the end of the resource lifetime the state of the resource controls whether it is submitted
   * back to the pool or removed.
   */
  def take(k: A): Resource[F, Managed[F, B]]

  /**
   * The current state of the pool.
   *
   * The left value is the total number of resources currently in the pool, and the right is a map
   * of how many resources exist for each key.
   */
  def state: F[(Int, Map[A, Int])]
}

object KeyPool {

  private[keypool] final class KeyPoolConcrete[F[_]: Temporal, A, B] private[keypool] (
      private[keypool] val kpRes: A => Resource[F, B],
      private[keypool] val kpDefaultReuseState: Reusable,
      private[keypool] val kpMaxPerKey: A => Int,
      private[keypool] val kpMaxTotal: Int,
      private[keypool] val kpVar: Ref[F, PoolMap[A, (B, F[Unit])]],
      private[keypool] val kpMetrics: Metrics[F]
  ) extends KeyPool[F, A, B] {

    def take(k: A): Resource[F, Managed[F, B]] =
      KeyPool.take(this, k)

    def state: F[(Int, Map[A, Int])] =
      KeyPool.state(kpVar)
  }

  //
  // Instances
  //
  implicit def keypoolFunctor[F[_], Z]: Functor[KeyPool[F, Z, *]] =
    new KPFunctor[F, Z]

  private class KPFunctor[F[_], Z] extends Functor[KeyPool[F, Z, *]] {
    override def map[A, B](fa: KeyPool[F, Z, A])(f: A => B): KeyPool[F, Z, B] =
      new KeyPool[F, Z, B] {
        def take(k: Z): Resource[F, Managed[F, B]] =
          fa.take(k).map(_.map(f))
        def state: F[(Int, Map[Z, Int])] = fa.state
      }
  }

  // Instance Is an AlleyCat Due to Map Functor instance
  // Must Explicitly Import
  def keypoolInvariant[F[_]: Functor, Z]: Invariant[KeyPool[F, *, Z]] =
    new KPInvariant[F, Z]

  private class KPInvariant[F[_]: Functor, Z] extends Invariant[KeyPool[F, *, Z]] {
    override def imap[A, B](fa: KeyPool[F, A, Z])(f: A => B)(g: B => A): KeyPool[F, B, Z] =
      new KeyPool[F, B, Z] {
        def take(k: B): Resource[F, Managed[F, Z]] =
          fa.take(g(k))
        def state: F[(Int, Map[B, Int])] = fa.state.map { case (total, m) =>
          (total, m.map { case (a, i) => (f(a), i) })
        }
      }
  }

  // Internal Helpers

  /**
   * Make a 'KeyPool' inactive and destroy all idle resources.
   */
  private[keypool] def destroy[F[_]: MonadThrow, A, B](
      kpVar: Ref[F, PoolMap[A, (B, F[Unit])]]
  ): F[Unit] = for {
    m <- kpVar.getAndSet(PoolMap.closed[A, (B, F[Unit])])
    _ <- m match {
      case PoolClosed() => Applicative[F].unit
      case PoolOpen(_, m2) =>
        m2.toList.traverse_ { case (_, pl) =>
          pl.toList
            .traverse_ { case (_, r) =>
              r._2.attempt.void
            }
        }
    }
  } yield ()

  /**
   * Run a reaper thread, which will destroy old resources. It will stop running once our pool
   * switches to PoolClosed.
   */
  private[keypool] def reap[F[_], A, B](
      idleTimeAllowedInPoolNanos: FiniteDuration,
      kpVar: Ref[F, PoolMap[A, (B, F[Unit])]],
      metrics: Metrics[F],
      onReaperException: Throwable => F[Unit]
  )(implicit F: Temporal[F]): F[Unit] = {
    // We are going to do non-referentially transparent things as we may be waiting for our modification to go through
    // which may change the state depending on when the modification block is running atomically at the moment
    def findStale(
        now: FiniteDuration,
        idleCount: Int,
        m: Map[A, PoolList[(B, F[Unit])]]
    ): (PoolMap[A, (B, F[Unit])], List[(A, (B, F[Unit]))]) = {
      val isNotStale: FiniteDuration => Boolean =
        time =>
          time + idleTimeAllowedInPoolNanos >= now // Time value is alright inside the KeyPool in nanos.

      // Probably a more idiomatic way to do this in scala
      // ([(key, PoolList resource)] -> [(key, PoolList resource)]) ->
      // ([resource] -> [resource]) ->
      // [(key, PoolList resource)] ->
      // (Map key (PoolList resource), [resource])
      @annotation.tailrec
      def findStale_(
          toKeep: List[(A, PoolList[(B, F[Unit])])] => List[(A, PoolList[(B, F[Unit])])],
          toDestroy: List[(A, (B, F[Unit]))] => List[(A, (B, F[Unit]))],
          l: List[(A, PoolList[(B, F[Unit])])]
      ): (Map[A, PoolList[(B, F[Unit])]], List[(A, (B, F[Unit]))]) = {
        l match {
          case Nil => (toKeep(List.empty).toMap, toDestroy(List.empty))
          case (key, pList) :: rest =>
            // Can use span since we know everything will be ordered as the time is
            // when it is placed back into the pool.
            val (notStale, stale) = pList.toList.span(r => isNotStale(r._1))
            val toDestroy_ : List[(A, (B, F[Unit]))] => List[(A, (B, F[Unit]))] = l =>
              toDestroy(stale.map(t => key -> t._2) ++ l)
            val toKeep_ : List[(A, PoolList[(B, F[Unit])])] => List[(A, PoolList[(B, F[Unit])])] =
              l =>
                PoolList.fromList(notStale) match {
                  case None => toKeep(l)
                  case Some(x) => toKeep((key, x) :: l)
                }
            findStale_(toKeep_, toDestroy_, rest)
        }
      }
      // May be able to use Span eventually
      val (toKeep, toDestroy) = findStale_(identity, identity, m.toList)
      val idleCount_ = idleCount - toDestroy.length
      (PoolMap.open(idleCount_, toKeep), toDestroy)
    }

    val sleep = Temporal[F].sleep(5.seconds).void

    // Wait 5 Seconds
    def loop: F[Unit] = for {
      now <- Temporal[F].monotonic
      _ <- {
        kpVar.tryModify {
          case p @ PoolClosed() => (p, F.unit)
          case p @ PoolOpen(idleCount, m) =>
            if (m.isEmpty)
              (p, F.unit) // Not worth it to introduce deadlock concerns when hot loop is 5 seconds
            else {
              val (m_, toDestroy) = findStale(now, idleCount, m)
              (
                m_,
                toDestroy.traverse_(r => metrics.decIdle >> r._2._2).attempt.flatMap {
                  case Left(t) => onReaperException(t)
                  // .handleErrorWith(t => F.delay(t.printStackTrace())) // CHEATING?
                  case Right(()) => F.unit
                }
              )
            }
        }
      }.flatMap {
        case Some(act) => act >> sleep >> loop
        case None => loop
      }
    } yield ()

    loop
  }

  private[keypool] def state[F[_]: Functor, A, B](
      kpVar: Ref[F, PoolMap[A, (B, F[Unit])]]
  ): F[(Int, Map[A, Int])] =
    kpVar.get.map {
      case PoolClosed() =>
        (0, Map.empty)

      case PoolOpen(idleCount, m) =>
        val modified = m.map { case (k, pl) =>
          pl match {
            case One(_, _) => (k, 1)
            case Cons(_, length, _, _) => (k, length)
          }
        }
        (idleCount, modified)
    }

  private[keypool] def put[F[_]: Temporal, A, B](
      kp: KeyPoolConcrete[F, A, B],
      k: A,
      r: B,
      destroy: F[Unit],
      isFromPool: Boolean
  ): F[Unit] = {
    def addToList[Z](
        now: FiniteDuration,
        maxCount: Int,
        x: Z,
        l: PoolList[Z]
    ): (PoolList[Z], Option[Z]) =
      if (maxCount <= 1) (l, Some(x))
      else {
        l match {
          case l @ One(_, _) => (Cons(x, 2, now, l), None)
          case l @ Cons(_, currCount, _, _) =>
            if (maxCount > currCount) (Cons(x, currCount + 1, now, l), None)
            else (l, Some(x))
        }
      }

    def decIdle = kp.kpMetrics.decIdle.whenA(isFromPool)

    def go(now: FiniteDuration, pc: PoolMap[A, (B, F[Unit])]): (PoolMap[A, (B, F[Unit])], F[Unit]) =
      pc match {
        case p @ PoolClosed() => (p, decIdle >> destroy)
        case p @ PoolOpen(idleCount, m) =>
          if (idleCount > kp.kpMaxTotal) (p, decIdle >> destroy)
          else
            m.get(k) match {
              case None =>
                val cnt_ = idleCount + 1
                val m_ = PoolMap.open(cnt_, m + (k -> One((r, destroy), now)))
                (m_, kp.kpMetrics.incIdle)
              case Some(l) =>
                val (l_, mx) = addToList(now, kp.kpMaxPerKey(k), (r, destroy), l)
                val cnt_ = idleCount + mx.fold(1)(_ => 0)
                val m_ = PoolMap.open(cnt_, m + (k -> l_))
                (m_, mx.fold(kp.kpMetrics.incIdle)(_ => decIdle >> destroy))
            }
      }

    Clock[F].monotonic.flatMap { now =>
      kp.kpVar.modify(pm => go(now, pm)).flatten
    }
  }

  private[keypool] def take[F[_]: Temporal, A, B](
      kp: KeyPoolConcrete[F, A, B],
      k: A
  ): Resource[F, Managed[F, B]] = {
    def go(pm: PoolMap[A, (B, F[Unit])]): (PoolMap[A, (B, F[Unit])], Option[(B, F[Unit])]) =
      pm match {
        case p @ PoolClosed() => (p, None)
        case pOrig @ PoolOpen(idleCount, m) =>
          m.get(k) match {
            case None => (pOrig, None)
            case Some(One(a, _)) =>
              (PoolMap.open(idleCount - 1, m - k), Some(a))
            case Some(Cons(a, _, _, rest)) =>
              (PoolMap.open(idleCount - 1, m + (k -> rest)), Some(a))
          }
      }

    for {
      optR <- Resource.eval(kp.kpVar.modify(go))
      releasedState <- Resource.eval(Ref[F].of[Reusable](kp.kpDefaultReuseState))
      resource <- Resource.make(
        optR.fold(kp.kpMetrics.recordAcquireDuration(kp.kpRes(k)))(r => Applicative[F].pure(r))
      ) { resource =>
        for {
          reusable <- releasedState.get
          out <- reusable match {
            case Reusable.Reuse => put(kp, k, resource._1, resource._2, optR.nonEmpty).attempt.void
            case Reusable.DontReuse => resource._2.attempt.void
          }
        } yield out
      }
      _ <- Resource.eval(kp.kpMetrics.acquiredTotal.add(1).whenA(optR.isEmpty))
      _ <- Resource.make(kp.kpMetrics.incInUse)(_ => kp.kpMetrics.decInUse)
      _ <- kp.kpMetrics.recordInUseDuration
    } yield new Managed(resource._1, optR.isDefined, releasedState)
  }

  final class Builder[F[_]: Temporal, A, B] private[keypool] (
      val kpRes: A => Resource[F, B],
      val kpDefaultReuseState: Reusable,
      val idleTimeAllowedInPool: Duration,
      val kpMaxPerKey: A => Int,
      val kpMaxTotal: Int,
      val onReaperException: Throwable => F[Unit],
      val meterProvider: MeterProvider[F]
  ) {
    private def copy(
        kpRes: A => Resource[F, B] = this.kpRes,
        kpDefaultReuseState: Reusable = this.kpDefaultReuseState,
        idleTimeAllowedInPool: Duration = this.idleTimeAllowedInPool,
        kpMaxPerKey: A => Int = this.kpMaxPerKey,
        kpMaxTotal: Int = this.kpMaxTotal,
        onReaperException: Throwable => F[Unit] = this.onReaperException,
        meterProvider: MeterProvider[F] = this.meterProvider
    ): Builder[F, A, B] = new Builder[F, A, B](
      kpRes,
      kpDefaultReuseState,
      idleTimeAllowedInPool,
      kpMaxPerKey,
      kpMaxTotal,
      onReaperException,
      meterProvider
    )

    def doOnCreate(f: B => F[Unit]): Builder[F, A, B] =
      copy(kpRes = { (k: A) => this.kpRes(k).flatMap(v => Resource.eval(f(v).attempt.void.as(v))) })

    def doOnDestroy(f: B => F[Unit]): Builder[F, A, B] =
      copy(kpRes = { (k: A) =>
        this.kpRes(k).flatMap(v => Resource.make(Applicative[F].unit)(_ => f(v).attempt.void).as(v))
      })

    def withDefaultReuseState(defaultReuseState: Reusable): Builder[F, A, B] =
      copy(kpDefaultReuseState = defaultReuseState)

    def withIdleTimeAllowedInPool(duration: Duration): Builder[F, A, B] =
      copy(idleTimeAllowedInPool = duration)

    def withMaxPerKey(f: A => Int): Builder[F, A, B] =
      copy(kpMaxPerKey = f)

    def withMaxTotal(total: Int): Builder[F, A, B] =
      copy(kpMaxTotal = total)

    def withOnReaperException(f: Throwable => F[Unit]): Builder[F, A, B] =
      copy(onReaperException = f)

    def withMeterProvider(meterProvider: MeterProvider[F]): Builder[F, A, B] =
      copy(meterProvider = meterProvider)

    def build: Resource[F, KeyPool[F, A, B]] = {
      def keepRunning[Z](fa: F[Z]): F[Z] =
        fa.onError { case e => onReaperException(e) }.attempt >> keepRunning(fa)
      for {
        kpVar <- Resource.make(
          Ref[F].of[PoolMap[A, (B, F[Unit])]](PoolMap.open(0, Map.empty[A, PoolList[(B, F[Unit])]]))
        )(kpVar => KeyPool.destroy(kpVar))
        kpMetrics <- Resource.eval(Metrics.fromMeterProvider(meterProvider))
        _ <- idleTimeAllowedInPool match {
          case fd: FiniteDuration =>
            val nanos = 0.seconds.max(fd)
<<<<<<< HEAD
            keepRunning(KeyPool.reap(nanos, kpVar, kpMetrics, onReaperException)).background.void
=======
            keepRunning(KeyPool.reap(nanos, kpVar, onReaperException)).background.void
>>>>>>> 546888e6
          case _ =>
            Applicative[Resource[F, *]].unit
        }
      } yield new KeyPool.KeyPoolConcrete(
        kpRes,
        kpDefaultReuseState,
        kpMaxPerKey,
        kpMaxTotal,
        kpVar,
        kpMetrics
      )
    }

  }

  object Builder {
    def apply[F[_]: Temporal, A, B](
        res: A => Resource[F, B]
    ): Builder[F, A, B] = new Builder[F, A, B](
      res,
      Defaults.defaultReuseState,
      Defaults.idleTimeAllowedInPool,
      Defaults.maxPerKey,
      Defaults.maxTotal,
      Defaults.onReaperException[F],
      Defaults.meterProvider
    )

    def apply[F[_]: Temporal, A, B](
        create: A => F[B],
        destroy: B => F[Unit]
    ): Builder[F, A, B] =
      apply(a => Resource.make(create(a))(destroy))

    private object Defaults {
      val defaultReuseState = Reusable.Reuse
      val idleTimeAllowedInPool = 30.seconds
      def maxPerKey[K](k: K): Int = Function.const(100)(k)
      val maxTotal = 100
      def onReaperException[F[_]: Applicative] = { (t: Throwable) =>
        Function.const(Applicative[F].unit)(t)
      }
      def meterProvider[F[_]: Applicative]: MeterProvider[F] = MeterProvider.noop
    }
  }
}<|MERGE_RESOLUTION|>--- conflicted
+++ resolved
@@ -23,15 +23,11 @@
 
 import cats._
 import cats.effect.kernel._
-<<<<<<< HEAD
-import cats.effect.syntax.spawn._
-=======
 import cats.effect.kernel.syntax.spawn._
->>>>>>> 546888e6
 import cats.syntax.all._
 import scala.concurrent.duration._
 import org.typelevel.keypool.internal._
-import org.typelevel.otel4s.{MeterProvider}
+import org.typelevel.otel4s.MeterProvider
 
 /**
  * This pools internal guarantees are that the max number of values are in the pool at any time, not
@@ -387,11 +383,7 @@
         _ <- idleTimeAllowedInPool match {
           case fd: FiniteDuration =>
             val nanos = 0.seconds.max(fd)
-<<<<<<< HEAD
             keepRunning(KeyPool.reap(nanos, kpVar, kpMetrics, onReaperException)).background.void
-=======
-            keepRunning(KeyPool.reap(nanos, kpVar, onReaperException)).background.void
->>>>>>> 546888e6
           case _ =>
             Applicative[Resource[F, *]].unit
         }
