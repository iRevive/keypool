--- conflicted
+++ resolved
@@ -23,11 +23,7 @@
     strategy:
       matrix:
         os: [ubuntu-latest]
-<<<<<<< HEAD
-        scala: [2.12.13, 2.13.6, 3.0.0]
-=======
         scala: [2.12.13, 2.13.5, 3.0.2]
->>>>>>> 84e85aad
         java: [adopt@1.8]
     runs-on: ${{ matrix.os }}
     steps:
