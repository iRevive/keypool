import com.typesafe.tools.mima.core._

val Scala213 = "2.13.8"

ThisBuild / tlBaseVersion := "0.4"
ThisBuild / crossScalaVersions := Seq("2.12.16", Scala213, "3.0.2")
ThisBuild / tlVersionIntroduced := Map("3" -> "0.4.3")
ThisBuild / developers += tlGitHubDev("ChristopherDavenport", "Christopher Davenport")
ThisBuild / startYear := Some(2019)
ThisBuild / licenses := Seq(License.MIT)
ThisBuild / tlSiteApiUrl := Some(url("https://www.javadoc.io/doc/org.typelevel/keypool_2.12"))

lazy val root = tlCrossRootProject.aggregate(core)

lazy val core = crossProject(JVMPlatform, JSPlatform)
  .crossType(CrossType.Pure)
  .in(file("core"))
  .settings(commonSettings)
  .settings(
    name := "keypool",
    mimaPreviousArtifacts ~= { _.filterNot(_.revision == "0.4.4") }
  )
  .jsSettings(
    tlVersionIntroduced := List("2.12", "2.13", "3").map(_ -> "0.4.6").toMap
  )
  .settings(
    mimaBinaryIssueFilters ++= Seq(
      ProblemFilters.exclude[DirectMissingMethodProblem]("org.typelevel.keypool.KeyPool.destroy"),
      ProblemFilters.exclude[DirectMissingMethodProblem]("org.typelevel.keypool.KeyPool.reap"),
      ProblemFilters.exclude[DirectMissingMethodProblem]("org.typelevel.keypool.KeyPool.put"),
      ProblemFilters
        .exclude[DirectMissingMethodProblem]("org.typelevel.keypool.KeyPool#KeyPoolConcrete.this"),
      ProblemFilters.exclude[DirectMissingMethodProblem](
        "org.typelevel.keypool.KeyPool#KeyPoolConcrete.kpCreate"
      ),
      ProblemFilters.exclude[DirectMissingMethodProblem](
        "org.typelevel.keypool.KeyPool#KeyPoolConcrete.kpDestroy"
      ),
      ProblemFilters
        .exclude[DirectMissingMethodProblem]("org.typelevel.keypool.KeyPoolBuilder.this"),
      ProblemFilters
        .exclude[DirectMissingMethodProblem]("org.typelevel.keypool.KeyPool#Builder.this")
    )
  )

lazy val docs = project
  .in(file("site"))
  .settings(commonSettings)
  .dependsOn(core.jvm)
  .enablePlugins(TypelevelSitePlugin)

<<<<<<< HEAD
val catsV = "2.8.0"
val catsEffectV = "3.3.12"
=======
val catsV = "2.7.0"
val catsEffectV = "3.3.13"
>>>>>>> aa818834

val munitV = "0.7.29"
val munitCatsEffectV = "1.0.7"

val kindProjectorV = "0.13.2"
val betterMonadicForV = "0.3.1"

// General Settings
lazy val commonSettings = Seq(
  Test / parallelExecution := false,
  libraryDependencies ++= Seq(
    "org.typelevel" %%% "cats-core"           % catsV,
    "org.typelevel" %%% "cats-effect-std"     % catsEffectV,
    "org.scalameta" %%% "munit"               % munitV           % Test,
    "org.typelevel" %%% "munit-cats-effect-3" % munitCatsEffectV % Test
  )
)<|MERGE_RESOLUTION|>--- conflicted
+++ resolved
@@ -49,13 +49,8 @@
   .dependsOn(core.jvm)
   .enablePlugins(TypelevelSitePlugin)
 
-<<<<<<< HEAD
-val catsV = "2.8.0"
-val catsEffectV = "3.3.12"
-=======
 val catsV = "2.7.0"
 val catsEffectV = "3.3.13"
->>>>>>> aa818834
 
 val munitV = "0.7.29"
 val munitCatsEffectV = "1.0.7"
