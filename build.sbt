--- conflicted
+++ resolved
@@ -3,11 +3,7 @@
 val Scala213 = "2.13.8"
 
 ThisBuild / tlBaseVersion := "0.4"
-<<<<<<< HEAD
-ThisBuild / crossScalaVersions := Seq("2.12.16", Scala213, "3.1.2")
-=======
 ThisBuild / crossScalaVersions := Seq("2.12.16", Scala213, "3.1.3")
->>>>>>> 38ae91ab
 ThisBuild / tlVersionIntroduced := Map("3" -> "0.4.3")
 ThisBuild / developers += tlGitHubDev("ChristopherDavenport", "Christopher Davenport")
 ThisBuild / startYear := Some(2019)
