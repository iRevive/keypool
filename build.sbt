import sbtcrossproject.CrossPlugin.autoImport.{crossProject, CrossType}

val Scala213 = "2.13.6"

ThisBuild / crossScalaVersions := Seq("2.12.15", Scala213, "3.0.2")
ThisBuild / scalaVersion := crossScalaVersions.value.last

ThisBuild / githubWorkflowArtifactUpload := false

val Scala213Cond = s"matrix.scala == '$Scala213'"
val JVMCond = "matrix.platform == 'JVM'"
val JSCond = "matrix.platform == 'JS'"

ThisBuild / githubWorkflowBuildMatrixAdditions += "platform" -> List("JVM", "JS")

def rubySetupSteps(cond: Option[String]) = Seq(
  WorkflowStep.Use(
    UseRef.Public("ruby", "setup-ruby", "v1"),
    name = Some("Setup Ruby"),
    params = Map("ruby-version" -> "2.6.0"),
    cond = cond
  ),
  WorkflowStep.Run(
    List("gem install saas", "gem install jekyll -v 3.2.1"),
    name = Some("Install microsite dependencies"),
    cond = cond
  )
)

ThisBuild / githubWorkflowBuildPreamble ++=
  rubySetupSteps(Some(Scala213Cond + " && " + JVMCond))

ThisBuild / githubWorkflowBuild := Seq(
  WorkflowStep
    .Sbt(List("scalafmtCheckAll", "scalafmtSbtCheck"), name = Some("Check formatting")),
  WorkflowStep.Sbt(List("mimaReportBinaryIssues"), name = Some("Check binary issues")),
  WorkflowStep.Sbt(List("core${{ matrix.platform }}/test"), name = Some("Compile and run tests")),
  WorkflowStep.Sbt(
    List("docs/makeMicrosite"),
    cond = Some(Scala213Cond + " && " + JVMCond),
    name = Some("Build the Microsite")
  )
)

ThisBuild / githubWorkflowTargetBranches := List("*", "series/*")
ThisBuild / githubWorkflowTargetTags ++= Seq("v*")

// currently only publishing tags
ThisBuild / githubWorkflowPublishTargetBranches :=
  Seq(RefPredicate.StartsWith(Ref.Tag("v")))

ThisBuild / githubWorkflowBuildPreamble +=
  WorkflowStep.Use(
    UseRef.Public("actions", "setup-node", "v2.1.5"),
    name = Some("Setup NodeJS v14 LTS"),
    params = Map("node-version" -> "14"),
    cond = Some(JSCond)
  )
ThisBuild / githubWorkflowPublishPreamble ++=
  WorkflowStep.Use(UseRef.Public("olafurpg", "setup-gpg", "v3")) +: rubySetupSteps(None)

ThisBuild / githubWorkflowPublish := Seq(
  WorkflowStep.Sbt(
    List("ci-release"),
    name = Some("Publish artifacts to Sonatype"),
    env = Map(
      "PGP_PASSPHRASE" -> "${{ secrets.PGP_PASSPHRASE }}",
      "PGP_SECRET" -> "${{ secrets.PGP_SECRET }}",
      "SONATYPE_PASSWORD" -> "${{ secrets.SONATYPE_PASSWORD }}",
      "SONATYPE_USERNAME" -> "${{ secrets.SONATYPE_USERNAME }}"
    )
  ),
  WorkflowStep.Sbt(
    List(s"++$Scala213", "docs/publishMicrosite"),
    name = Some("Publish microsite")
  )
)

lazy val `keypool` = project
  .in(file("."))
  .disablePlugins(MimaPlugin)
  .settings(commonSettings, releaseSettings, skipOnPublishSettings)
  .aggregate(core.jvm, core.js)

lazy val core = crossProject(JVMPlatform, JSPlatform)
  .crossType(CrossType.Pure)
  .in(file("core"))
  .settings(commonSettings, releaseSettings, mimaSettings)
  .jsSettings(Test / scalaJSLinkerConfig ~= (_.withModuleKind(ModuleKind.CommonJSModule)))
  .settings(
    name := "keypool"
  )

lazy val docs = project
  .in(file("site"))
  .settings(commonSettings, skipOnPublishSettings, micrositeSettings)
  .dependsOn(core.jvm)
  .enablePlugins(MicrositesPlugin)
  .enablePlugins(MdocPlugin)

lazy val contributors = Seq(
  "ChristopherDavenport" -> "Christopher Davenport"
)

<<<<<<< HEAD
val catsV = "2.6.1"
val catsEffectV = "3.3.0"
=======
val catsV = "2.7.0"
val catsEffectV = "3.2.9"
>>>>>>> 4ce5afd2

val munitCatsEffectV = "1.0.6"

val kindProjectorV = "0.13.2"
val betterMonadicForV = "0.3.1"

// General Settings
lazy val commonSettings = Seq(
  organization := "org.typelevel",
  testFrameworks += new TestFramework("munit.Framework"),
  Compile / doc / scalacOptions ++= Seq(
    "-groups",
    "-sourcepath",
    (LocalRootProject / baseDirectory).value.getAbsolutePath,
    "-doc-source-url",
    "https://github.com/typelevel/keypool/blob/v" + version.value + "€{FILE_PATH}.scala"
  ),
  Test / parallelExecution := false,
  libraryDependencies ++= {
    if (ScalaArtifacts.isScala3(scalaVersion.value)) Seq.empty
    else
      Seq(
        compilerPlugin("org.typelevel" % "kind-projector" % kindProjectorV cross CrossVersion.full),
        compilerPlugin("com.olegpy" %% "better-monadic-for" % betterMonadicForV)
      )
  },
  scalacOptions ++= {
    if (ScalaArtifacts.isScala3(scalaVersion.value)) Seq("-source:3.0-migration")
    else Seq()
  },
  Compile / doc / sources := {
    val old = (Compile / doc / sources).value
    if (ScalaArtifacts.isScala3(scalaVersion.value))
      Seq()
    else
      old
  },
  libraryDependencies ++= Seq(
    "org.typelevel" %%% "cats-core"           % catsV,
    "org.typelevel" %%% "cats-effect-kernel"  % catsEffectV,
    "org.typelevel" %%% "cats-effect-std"     % catsEffectV      % Test,
    "org.typelevel" %%% "munit-cats-effect-3" % munitCatsEffectV % Test
  )
)

lazy val releaseSettings = {
  Seq(
    Test / publishArtifact := false,
    scmInfo := Some(
      ScmInfo(
        url("https://github.com/typelevel/keypool"),
        "git@github.com:typelevel/keypool.git"
      )
    ),
    homepage := Some(url("https://github.com/typelevel/keypool")),
    licenses += ("MIT", url("http://opensource.org/licenses/MIT")),
    publishMavenStyle := true,
    pomIncludeRepository := { _ =>
      false
    },
    pomExtra := {
      <developers>
        {
        for ((username, name) <- contributors)
          yield <developer>
          <id>{username}</id>
          <name>{name}</name>
          <url>http://github.com/{username}</url>
        </developer>
      }
      </developers>
    }
  )
}

lazy val mimaSettings = {

  def semverBinCompatVersions(major: Int, minor: Int, patch: Int): Set[(Int, Int, Int)] = {
    val majorVersions: List[Int] =
      if (major == 0 && minor == 0) List.empty[Int] // If 0.0.x do not check MiMa
      else List(major)
    val minorVersions: List[Int] =
      if (major >= 1) Range(0, minor).inclusive.toList
      else List(minor)
    def patchVersions(currentMinVersion: Int): List[Int] =
      if (minor == 0 && patch == 0) List.empty[Int]
      else if (currentMinVersion != minor) List(0)
      else Range(0, patch - 1).inclusive.toList

    val versions = for {
      maj <- majorVersions
      min <- minorVersions
      pat <- patchVersions(min)
    } yield (maj, min, pat)
    versions.toSet
  }

  def mimaVersions(version: String): Set[String] = {
    VersionNumber(version) match {
      case VersionNumber(Seq(major, minor, patch, _*), _, _) if patch.toInt > 0 =>
        semverBinCompatVersions(major.toInt, minor.toInt, patch.toInt)
          .map { case (maj, min, pat) => maj.toString + "." + min.toString + "." + pat.toString }
      case _ =>
        Set.empty[String]
    }
  }
  // Safety Net For Exclusions
  lazy val excludedVersions: Set[String] = Set(
    "0.3.1", // failed to publish
    "0.3.2", // failed to publish
    "0.4.3", // published, but failed to synchronize
    "0.4.4" // failed to publish
  )

  // Safety Net for Inclusions
  lazy val extraVersions: Set[String] = Set()

  Seq(
    mimaFailOnNoPrevious := false,
    mimaFailOnProblem := mimaVersions(version.value).toList.nonEmpty,
    mimaPreviousArtifacts := (mimaVersions(version.value) ++ extraVersions)
      .diff(excludedVersions)
      .filterNot(Function.const(scalaVersion.value == "2.13.0-M5"))
      .filterNot(Function.const(ScalaArtifacts.isScala3(scalaVersion.value)))
      .map { v =>
        val moduleN = moduleName.value + "_" + scalaBinaryVersion.value.toString
        organization.value % moduleN % v
      },
    mimaBinaryIssueFilters ++= {
      import com.typesafe.tools.mima.core._
      import com.typesafe.tools.mima.core.ProblemFilters._
      Seq()
    }
  )
}

lazy val micrositeSettings = {
  import microsites._
  Seq(
    mimaFailOnNoPrevious := false,
    mimaPreviousArtifacts := Set(),
    micrositeName := "keypool",
    micrositeDescription := "A Keyed Pool for Scala",
    micrositeAuthor := "Christopher Davenport",
    micrositeGithubOwner := "ChristopherDavenport",
    micrositeGithubRepo := "keypool",
    micrositeBaseUrl := "/keypool",
    micrositeDocumentationUrl := "https://www.javadoc.io/doc/org.typelevel/keypool_2.12",
    micrositeFooterText := None,
    micrositeHighlightTheme := "atom-one-light",
    micrositePalette := Map(
      "brand-primary" -> "#3e5b95",
      "brand-secondary" -> "#294066",
      "brand-tertiary" -> "#2d5799",
      "gray-dark" -> "#49494B",
      "gray" -> "#7B7B7E",
      "gray-light" -> "#E5E5E6",
      "gray-lighter" -> "#F4F3F4",
      "white-color" -> "#FFFFFF"
    ),
    micrositePushSiteWith := GitHub4s,
    micrositeGithubToken := sys.env.get("GITHUB_TOKEN"),
    micrositeExtraMdFiles := Map(
      file("CHANGELOG.md") -> ExtraMdFileConfig(
        "changelog.md",
        "page",
        Map("title" -> "changelog", "section" -> "changelog", "position" -> "100")
      ),
      file("CODE_OF_CONDUCT.md") -> ExtraMdFileConfig(
        "code-of-conduct.md",
        "page",
        Map("title" -> "code of conduct", "section" -> "code of conduct", "position" -> "101")
      ),
      file("LICENSE") -> ExtraMdFileConfig(
        "license.md",
        "page",
        Map("title" -> "license", "section" -> "license", "position" -> "102")
      )
    )
  )
}

lazy val skipOnPublishSettings = Seq(
  publish / skip := true,
  publish := (()),
  publishLocal := (()),
  publishArtifact := false,
  publishTo := None
)<|MERGE_RESOLUTION|>--- conflicted
+++ resolved
@@ -102,13 +102,8 @@
   "ChristopherDavenport" -> "Christopher Davenport"
 )
 
-<<<<<<< HEAD
-val catsV = "2.6.1"
+val catsV = "2.7.0"
 val catsEffectV = "3.3.0"
-=======
-val catsV = "2.7.0"
-val catsEffectV = "3.2.9"
->>>>>>> 4ce5afd2
 
 val munitCatsEffectV = "1.0.6"
 
