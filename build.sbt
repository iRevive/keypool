--- conflicted
+++ resolved
@@ -13,13 +13,8 @@
 
 lazy val root = tlCrossRootProject.aggregate(core)
 
-<<<<<<< HEAD
-lazy val core = crossProject(JVMPlatform, JSPlatform)
+lazy val core = crossProject(JVMPlatform, JSPlatform, NativePlatform)
   .crossType(CrossType.Full)
-=======
-lazy val core = crossProject(JVMPlatform, JSPlatform, NativePlatform)
-  .crossType(CrossType.Pure)
->>>>>>> 1d73f560
   .in(file("core"))
   .settings(commonSettings)
   .settings(
@@ -29,16 +24,14 @@
   .jsSettings(
     tlVersionIntroduced := List("2.12", "2.13", "3").map(_ -> "0.4.6").toMap
   )
-<<<<<<< HEAD
   .jvmSettings(
     libraryDependencies ++= Seq(
       "org.typelevel" %% "otel4s-java"    % otel4sV % Test,
       "org.typelevel" %% "otel4s-testkit" % otel4sV % Test
     )
-=======
+  )
   .nativeSettings(
     tlVersionIntroduced := List("2.12", "2.13", "3").map(_ -> "0.4.8").toMap
->>>>>>> 1d73f560
   )
   .settings(
     mimaBinaryIssueFilters ++= Seq(
@@ -69,15 +62,10 @@
 val catsV = "2.9.0"
 val catsEffectV = "3.4.5"
 
-<<<<<<< HEAD
-val otel4sV = "0.0-2daac91-SNAPSHOT"
+val otel4sV = "0.0-9193d5a-SNAPSHOT"
 
-val munitV = "0.7.29"
-val munitCatsEffectV = "1.0.7"
-=======
 val munitV = "1.0.0-M7"
 val munitCatsEffectV = "2.0.0-M3"
->>>>>>> 1d73f560
 
 val kindProjectorV = "0.13.2"
 val betterMonadicForV = "0.3.1"
